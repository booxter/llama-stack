--- conflicted
+++ resolved
@@ -1057,11 +1057,7 @@
             schema:
               $ref: '#/components/schemas/RegisterDatasetRequest'
         required: true
-<<<<<<< HEAD
-  /v1/jobs:
-=======
   /v1/files/{bucket}:
->>>>>>> 6227e1e3
     get:
       responses:
         '200':
@@ -1069,13 +1065,6 @@
           content:
             application/json:
               schema:
-<<<<<<< HEAD
-                $ref: '#/components/schemas/ListJobsResponse'
-      tags:
-        - Jobs
-      description: ''
-      parameters: []
-=======
                 $ref: '#/components/schemas/ListFileResponse'
       tags:
         - Files (Coming Soon)
@@ -1087,7 +1076,6 @@
           required: true
           schema:
             type: string
->>>>>>> 6227e1e3
   /v1/models:
     get:
       responses:
@@ -4461,31 +4449,13 @@
       additionalProperties: false
       required:
         - data
-<<<<<<< HEAD
-    JobInfo:
-      type: object
-      properties:
-        uuid:
-          type: string
-      additionalProperties: false
-      required:
-        - uuid
-    ListJobsResponse:
-=======
       title: ListDatasetsResponse
     ListFileResponse:
->>>>>>> 6227e1e3
       type: object
       properties:
         data:
           type: array
           items:
-<<<<<<< HEAD
-            $ref: '#/components/schemas/JobInfo'
-      additionalProperties: false
-      required:
-        - data
-=======
             $ref: '#/components/schemas/FileResponse'
           description: List of FileResponse entries
       additionalProperties: false
@@ -4494,7 +4464,6 @@
       title: ListFileResponse
       description: >-
         Response representing a list of file entries.
->>>>>>> 6227e1e3
     ListModelsResponse:
       type: object
       properties:
